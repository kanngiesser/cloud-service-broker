# Copyright the Service Broker Project Authors. All rights reserved.
#
# Licensed under the Apache License, Version 2.0 (the "License");
# you may not use this file except in compliance with the License.
# You may obtain a copy of the License at
#
#     http://www.apache.org/licenses/LICENSE-2.0
#
# Unless required by applicable law or agreed to in writing, software
# distributed under the License is distributed on an "AS IS" BASIS,
# WITHOUT WARRANTIES OR CONDITIONS OF ANY KIND, either express or implied.
# See the License for the specific language governing permissions and
# limitations under the License.

---
applications:
  - name: gcp-service-broker
    product_version: "3.1.2"
    metadata_version: "1.0"
    label: 'GCP Service Broker'
    description: Easily configure and grant access to GCP products
    memory: 1G
    buildpack: go_buildpack
    env:
      GO15VENDOREXPERIMENT: 1
      SERVICES: '[
        {
          "id": "b9e4332e-b42b-4680-bda5-ea1506797474",
          "description": "A Powerful, Simple and Cost Effective Object Storage Service",
          "name": "google-storage",
          "bindable": true,
          "plan_updateable": false,
          "metadata": {
            "displayName": "Google Cloud Storage",
            "longDescription": "A Powerful, Simple and Cost Effective Object Storage Service",
            "documentationUrl": "https://cloud.google.com/storage/docs/overview",
            "supportUrl": "https://cloud.google.com/support/",
            "imageUrl": "https://cloud.google.com/_static/images/cloud/products/logos/svg/storage.svg"
          },
          "tags": ["gcp", "storage"]
        },
        {
          "id": "628629e3-79f5-4255-b981-d14c6c7856be",
          "description": "A global service for real-time and reliable messaging and streaming data",
          "name": "google-pubsub",
          "bindable": true,
          "plan_updateable": false,
          "metadata": {
            "displayName": "Google PubSub",
            "longDescription": "A global service for real-time and reliable messaging and streaming data",
            "documentationUrl": "https://cloud.google.com/pubsub/docs/",
            "supportUrl": "https://cloud.google.com/support/",
            "imageUrl": "https://cloud.google.com/_static/images/cloud/products/logos/svg/pubsub.svg"
          },
          "tags": ["gcp", "pubsub"]
        },
        {
          "id": "f80c0a3e-bd4d-4809-a900-b4e33a6450f1",
          "description": "A fast, economical and fully managed data warehouse for large-scale data analytics",
          "name": "google-bigquery",
          "bindable": true,
          "plan_updateable": false,
          "metadata": {
            "displayName": "Google BigQuery",
            "longDescription": "A fast, economical and fully managed data warehouse for large-scale data analytics",
            "documentationUrl": "https://cloud.google.com/bigquery/docs/",
            "supportUrl": "https://cloud.google.com/support/",
            "imageUrl": "https://cloud.google.com/_static/images/cloud/products/logos/svg/bigquery.svg"
          },
          "tags": ["gcp", "bigquery"]
        },
        {
          "id": "4bc59b9a-8520-409f-85da-1c7552315863",
          "description": "Google Cloud SQL is a fully-managed MySQL database service",
          "name": "google-cloudsql-mysql",
          "bindable": true,
          "plan_updateable": false,
          "metadata": {
            "displayName": "Google CloudSQL MySQL",
            "longDescription": "Google Cloud SQL is a fully-managed MySQL database service",
            "documentationUrl": "https://cloud.google.com/sql/docs/",
            "supportUrl": "https://cloud.google.com/support/",
            "imageUrl": "https://cloud.google.com/_static/images/cloud/products/logos/svg/sql.svg"
          },
          "tags": ["gcp", "cloudsql", "mysql"]
        },
        {
          "id": "cbad6d78-a73c-432d-b8ff-b219a17a803a",
          "description": "Google Cloud SQL is a fully-managed PostgreSQL database service",
          "name": "google-cloudsql-postgres",
          "bindable": true,
          "plan_updateable": false,
          "metadata": {
            "displayName": "Google CloudSQL PostgreSQL",
            "longDescription": "Google Cloud SQL is a fully-managed MySQL database service",
            "documentationUrl": "https://cloud.google.com/sql/docs/",
            "supportUrl": "https://cloud.google.com/support/",
            "imageUrl": "https://cloud.google.com/_static/images/cloud/products/logos/svg/sql.svg"
          },
          "tags": ["gcp", "cloudsql", "postgres"]
        },
        {
          "id": "5ad2dce0-51f7-4ede-8b46-293d6df1e8d4",
          "description": "Machine Learning Apis including Vision, Translate, Speech, and Natural Language",
          "name": "google-ml-apis",
          "bindable": true,
          "plan_updateable": false,
          "metadata": {
            "displayName": "Google Machine Learning APIs",
            "longDescription": "Machine Learning Apis including Vision, Translate, Speech, and Natural Language",
            "documentationUrl": "https://cloud.google.com/ml/",
            "supportUrl": "https://cloud.google.com/support/",
            "imageUrl": "https://cloud.google.com/_static/images/cloud/products/logos/svg/machine-learning.svg"
          },
          "tags": ["gcp", "ml"]
        },
        {
          "id": "83837945-1547-41e0-b661-ea31d76eed11",
          "description": "Stackdriver Debugger",
          "name": "google-stackdriver-debugger",
          "bindable": true,
          "plan_updateable": false,
          "metadata": {
            "displayName": "Stackdriver Debugger",
            "longDescription": "Stackdriver Debugger is a feature of the Google Cloud Platform that lets you inspect the state of an application at any code location without using logging statements and without stopping or slowing down your applications. Your users are not impacted during debugging. Using the production debugger you can capture the local variables and call stack and link it back to a specific line location in your source code.",
            "documentationUrl": "https://cloud.google.com/debugger/docs/",
            "supportUrl": "https://cloud.google.com/support/",
            "imageUrl": "https://cloud.google.com/_static/images/cloud/products/logos/svg/debugger.svg"
          },
          "tags": ["gcp", "stackdriver", "debugger"]
        },
        {
          "id": "c5ddfe15-24d9-47f8-8ffe-f6b7daa9cf4a",
          "description": "Stackdriver Trace",
          "name": "google-stackdriver-trace",
          "bindable": true,
          "plan_updateable": false,
          "metadata": {
            "displayName": "Stackdriver Trace",
            "longDescription": "Stackdriver Trace is a distributed tracing system that collects latency data from your applications and displays it in the Google Cloud Platform Console. You can track how requests propagate through your application and receive detailed near real-time performance insights.",
            "documentationUrl": "https://cloud.google.com/trace/docs/",
            "supportUrl": "https://cloud.google.com/support/",
            "imageUrl": "https://cloud.google.com/_static/images/cloud/products/logos/svg/trace.svg"
          },
          "tags": ["gcp", "stackdriver", "trace"]
        },
        {
<<<<<<< HEAD
          "id": "76d4abb2-fee7-4c8f-aee1-bcea2837f02b",
          "description": "Google Cloud Datastore is a NoSQL document database service",
          "name": "google-datastore",
          "bindable": true,
          "plan_updateable": false,
          "metadata": {
            "displayName": "Google Cloud Datastore",
            "longDescription": "Google Cloud Datastore is a NoSQL document database built for automatic scaling, high performance, and ease of application development.",
            "documentationUrl": "https://cloud.google.com/datastore/docs/",
            "supportUrl": "https://cloud.google.com/support/",
            "imageUrl": "https://cloud.google.com/_static/images/cloud/products/logos/svg/datastore.svg"
          },
          "tags": ["gcp", "datastore"]
        }
=======
          "id": "b8e19880-ac58-42ef-b033-f7cd9c94d1fe",
          "description": "A high performance NoSQL database service for large analytical and operational workloads",
          "name": "google-bigtable",
          "bindable": true,
          "plan_updateable": false,
          "metadata": {
           "displayName": "Google Bigtable",
           "longDescription": "A high performance NoSQL database service for large analytical and operational workloads",
           "documentationUrl": "https://cloud.google.com/bigtable/",
           "supportUrl": "https://cloud.google.com/support/",
           "imageUrl": "https://cloud.google.com/_static/images/cloud/products/logos/svg/bigtable.svg"
          },
          "tags": ["gcp", "bigtable"]
        },
        {
          "id": "51b3e27e-d323-49ce-8c5f-1211e6409e82",
          "description": "The first horizontally scalable, globally consistent, relational database service",
          "name": "google-spanner",
          "bindable": true,
          "plan_updateable": false,
          "metadata": {
            "displayName": "Google Spanner",
            "longDescription": "The first horizontally scalable, globally consistent, relational database service",
            "documentationUrl": "https://cloud.google.com/spanner/",
            "supportUrl": "https://cloud.google.com/support/",
            "imageUrl": "https://cloud.google.com/_static/images/cloud/products/logos/svg/spanner.svg"
          },
          "tags": ["gcp", "spanner"]
        },
>>>>>>> 3aa6ba85
      ]'
      PRECONFIGURED_PLANS: '[
        {
          "service_id": "b9e4332e-b42b-4680-bda5-ea1506797474",
          "name": "standard",
          "display_name": "Standard",
          "description": "Standard storage class",
          "features": {"storage_class": "STANDARD"}
        },
        {
          "service_id": "b9e4332e-b42b-4680-bda5-ea1506797474",
          "name": "nearline",
          "display_name": "Nearline",
          "description": "Nearline storage class",
          "features": {"storage_class": "NEARLINE"}
        },
        {
          "service_id": "b9e4332e-b42b-4680-bda5-ea1506797474",
          "name": "reduced_availability",
          "display_name": "Durable Reduced Availability",
          "description": "Durable Reduced Availability storage class",
          "features": {"storage_class": "DURABLE_REDUCED_AVAILABILITY"}
        },
        {
          "service_id": "628629e3-79f5-4255-b981-d14c6c7856be",
          "name": "default",
          "display_name": "Default",
          "description": "PubSub Default plan",
          "features": ""
        },
        { "service_id": "f80c0a3e-bd4d-4809-a900-b4e33a6450f1",
          "name": "default",
          "display_name": "Default",
          "description": "BigQuery default plan",
          "features": ""
        },
        {
          "service_id": "5ad2dce0-51f7-4ede-8b46-293d6df1e8d4",
          "name": "default",
          "display_name": "Default",
          "description": "Machine Learning api default plan",
          "features": ""
        },
        {
          "service_id": "83837945-1547-41e0-b661-ea31d76eed11",
          "name": "default",
          "display_name": "Default",
          "description": "Stackdriver Debugger default plan",
          "features": ""
         },
         {
          "service_id": "c5ddfe15-24d9-47f8-8ffe-f6b7daa9cf4a",
          "name": "default",
          "display_name": "Default",
          "description": "Stackdriver Trace default plan",
          "features": ""
         },
         {
          "service_id": "76d4abb2-fee7-4c8f-aee1-bcea2837f02b",
          "name": "default",
          "display_name": "Default",
          "description": "Datastore default plan",
          "features": ""
         }
      ]'<|MERGE_RESOLUTION|>--- conflicted
+++ resolved
@@ -145,7 +145,6 @@
           "tags": ["gcp", "stackdriver", "trace"]
         },
         {
-<<<<<<< HEAD
           "id": "76d4abb2-fee7-4c8f-aee1-bcea2837f02b",
           "description": "Google Cloud Datastore is a NoSQL document database service",
           "name": "google-datastore",
@@ -159,8 +158,8 @@
             "imageUrl": "https://cloud.google.com/_static/images/cloud/products/logos/svg/datastore.svg"
           },
           "tags": ["gcp", "datastore"]
-        }
-=======
+        },
+        {
           "id": "b8e19880-ac58-42ef-b033-f7cd9c94d1fe",
           "description": "A high performance NoSQL database service for large analytical and operational workloads",
           "name": "google-bigtable",
@@ -190,7 +189,6 @@
           },
           "tags": ["gcp", "spanner"]
         },
->>>>>>> 3aa6ba85
       ]'
       PRECONFIGURED_PLANS: '[
         {
