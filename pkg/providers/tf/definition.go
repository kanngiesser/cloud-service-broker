// Copyright 2018 the Service Broker Project Authors.
//
// Licensed under the Apache License, Version 2.0 (the "License");
// you may not use this file except in compliance with the License.
// You may obtain a copy of the License at
//
//      http://www.apache.org/licenses/LICENSE-2.0
//
// Unless required by applicable law or agreed to in writing, software
// distributed under the License is distributed on an "AS IS" BASIS,
// WITHOUT WARRANTIES OR CONDITIONS OF ANY KIND, either express or implied.
// See the License for the specific language governing permissions and
// limitations under the License.

package tf

import (
	"fmt"

	"code.cloudfoundry.org/lager"
	"github.com/GoogleCloudPlatform/gcp-service-broker/pkg/broker"
	"github.com/GoogleCloudPlatform/gcp-service-broker/pkg/providers/tf/wrapper"
	"github.com/GoogleCloudPlatform/gcp-service-broker/pkg/validation"
	"github.com/GoogleCloudPlatform/gcp-service-broker/pkg/varcontext"
	"github.com/GoogleCloudPlatform/gcp-service-broker/utils"
	"github.com/pivotal-cf/brokerapi"
	"golang.org/x/oauth2/jwt"
)

// TfServiceDefinitionV1 is the first version of user defined services.
type TfServiceDefinitionV1 struct {
	Version           int                         `yaml:"version" validate:"required,eq=1"`
	Name              string                      `yaml:"name" validate:"required"`
	Id                string                      `yaml:"id" validate:"required,uuid"`
	Description       string                      `yaml:"description" validate:"required"`
	DisplayName       string                      `yaml:"display_name" validate:"required"`
	ImageUrl          string                      `yaml:"image_url" validate:"url"`
	DocumentationUrl  string                      `yaml:"documentation_url" validate:"url"`
	SupportUrl        string                      `yaml:"support_url" validate:"url"`
	Tags              []string                    `yaml:"tags,flow"`
	Plans             []TfServiceDefinitionV1Plan `yaml:"plans" validate:"required,dive"`
	ProvisionSettings TfServiceDefinitionV1Action `yaml:"provision" validate:"required,dive"`
	BindSettings      TfServiceDefinitionV1Action `yaml:"bind" validate:"required,dive"`
	Examples          []broker.ServiceExample     `yaml:"examples" validate:"required,dive"`

	// Internal SHOULD be set to true for Google maintained services.
	Internal bool `yaml:"-"`
}

// TfServiceDefinitionV1Plan represents a service plan in a human-friendly format
// that can be converted into an OSB compatible plan.
type TfServiceDefinitionV1Plan struct {
	Name        string            `yaml:"name" validate:"required"`
	Id          string            `yaml:"id" validate:"required,uuid"`
	Description string            `yaml:"description" validate:"required"`
	DisplayName string            `yaml:"display_name" validate:"required"`
	Bullets     []string          `yaml:"bullets,omitempty"`
	Free        bool              `yaml:"free,omitempty"`
	Properties  map[string]string `yaml:"properties" validate:"required"`
}

// Converts this plan definition to a broker.ServicePlan.
func (plan *TfServiceDefinitionV1Plan) ToPlan() broker.ServicePlan {
	masterPlan := brokerapi.ServicePlan{
		ID:          plan.Id,
		Description: plan.Description,
		Name:        plan.Name,
		Free:        brokerapi.FreeValue(plan.Free),
		Metadata: &brokerapi.ServicePlanMetadata{
			Bullets:     plan.Bullets,
			DisplayName: plan.DisplayName,
		},
	}

	return broker.ServicePlan{
		ServicePlan:       masterPlan,
		ServiceProperties: plan.Properties,
	}
}

// TfServiceDefinitionV1Action holds information needed to process user inputs
// for a single provision or bind call.
type TfServiceDefinitionV1Action struct {
	PlanInputs []broker.BrokerVariable      `yaml:"plan_inputs" validate:"dive"`
	UserInputs []broker.BrokerVariable      `yaml:"user_inputs" validate:"dive"`
	Computed   []varcontext.DefaultVariable `yaml:"computed_inputs" validate:"dive"`
	Template   string                       `yaml:"template" validate:"hcl"`
	Outputs    []broker.BrokerVariable      `yaml:"outputs" validate:"dive"`
}

// ValidateTemplateIO makes sure that the inputs supplied by the user are a
// superset of the inputs needed by the Terraform template, and the template
// outputs match the outputs.
func (action *TfServiceDefinitionV1Action) ValidateTemplateIO() error {
	if err := action.validateTemplateInputs(); err != nil {
		return err
	}

	return action.validateTemplateOutputs()
}

// validateTemplateInputs checks that all the inputs of the Terraform template
// are defined by the service.
func (action *TfServiceDefinitionV1Action) validateTemplateInputs() error {
	inputs := utils.NewStringSet()

	for _, in := range action.PlanInputs {
		inputs.Add(in.FieldName)
	}

	for _, in := range action.UserInputs {
		inputs.Add(in.FieldName)
	}

	for _, in := range action.Computed {
		inputs.Add(in.Name)
	}

	tfModule := wrapper.ModuleDefinition{Definition: action.Template}
	tfIn, err := tfModule.Inputs()
	if err != nil {
		return err
	}

	missingFields := utils.NewStringSet(tfIn...).Minus(inputs).ToSlice()
	if len(missingFields) > 0 {
		return fmt.Errorf("The Terraform template requires the fields %v which are missing from the declared inputs.", missingFields)
	}

	return nil
}

// validateTemplateOutputs checks that the Terraform template outputs match
// the names of the defined outputs.
func (action *TfServiceDefinitionV1Action) validateTemplateOutputs() error {
	definedOutputs := utils.NewStringSet()

	for _, in := range action.Outputs {
		definedOutputs.Add(in.FieldName)
	}

	tfModule := wrapper.ModuleDefinition{Definition: action.Template}
	tfOut, err := tfModule.Outputs()
	if err != nil {
		return err
	}

	if !definedOutputs.Equals(utils.NewStringSet(tfOut...)) {
		return fmt.Errorf("The Terraform template outputs %v MUST match the service declared outputs %v.", tfOut, definedOutputs)
	}

	return nil
}

// Validate checks the service definition for semantic errors.
func (tfb *TfServiceDefinitionV1) Validate() error {
	if err := validation.ValidateStruct(tfb); err != nil {
		return err
	}

	if err := tfb.ProvisionSettings.ValidateTemplateIO(); err != nil {
		return err
	}

	return tfb.BindSettings.ValidateTemplateIO()
}

// ToService converts the flat TfServiceDefinitionV1 into a broker.ServiceDefinition
// that the registry can use.
func (tfb *TfServiceDefinitionV1) ToService(executor wrapper.TerraformExecutor) (*broker.ServiceDefinition, error) {
	if err := tfb.Validate(); err != nil {
		return nil, err
	}

	var rawPlans []broker.ServicePlan
	for _, plan := range tfb.Plans {
		rawPlans = append(rawPlans, plan.ToPlan())
	}

<<<<<<< HEAD
	osbDefinition := broker.Service{
		Service: brokerapi.Service{
			ID:            tfb.Id,
			Name:          tfb.Name,
			Description:   tfb.Description,
			Bindable:      true,
			PlanUpdatable: false,
			Metadata: &brokerapi.ServiceMetadata{
				DisplayName:      tfb.Name,
				LongDescription:  tfb.Description,
				DocumentationUrl: tfb.DocumentationUrl,
				SupportUrl:       tfb.SupportUrl,
				ImageUrl:         tfb.ImageUrl,
			},
			Tags: tfb.Tags,
		},

		Plans: rawPlans,
	}

	defaultServiceDefinition, err := json.Marshal(osbDefinition)
	if err != nil {
		return nil, err
	}

	constDefn := *tfb
=======
>>>>>>> 42d935a2
	return &broker.ServiceDefinition{
		Id:               tfb.Id,
		Name:             tfb.Name,
		Description:      tfb.Description,
		Bindable:         true,
		PlanUpdateable:   false,
		DisplayName:      tfb.DisplayName,
		DocumentationUrl: tfb.DocumentationUrl,
		SupportUrl:       tfb.SupportUrl,
		ImageUrl:         tfb.ImageUrl,
		Tags:             tfb.Tags,
		Plans:            rawPlans,

		ProvisionInputVariables: tfb.ProvisionSettings.UserInputs,
		ProvisionComputedVariables: append(tfb.ProvisionSettings.Computed, varcontext.DefaultVariable{
			Name:      "tf_id",
			Default:   "tf:${request.instance_id}:",
			Overwrite: true,
		}),
		BindInputVariables: tfb.BindSettings.UserInputs,
		BindComputedVariables: append(tfb.BindSettings.Computed, varcontext.DefaultVariable{
			Name:      "tf_id",
			Default:   "tf:${request.instance_id}:${request.binding_id}",
			Overwrite: true,
		}),
		BindOutputVariables: append(tfb.ProvisionSettings.Outputs, tfb.BindSettings.Outputs...),
		PlanVariables:       append(tfb.ProvisionSettings.PlanInputs, tfb.BindSettings.PlanInputs...),
		Examples:            tfb.Examples,
		ProviderBuilder: func(projectId string, auth *jwt.Config, logger lager.Logger) broker.ServiceProvider {
			jobRunner := NewTfJobRunnerForProject(projectId)
			jobRunner.Executor = executor
			return NewTerraformProvider(jobRunner, logger, constDefn)
		},
	}, nil
}

// generateTfId creates a unique id for a given provision/bind combination that
// will be consistent across calls. This ID will be used in LastOperation polls
// as well as to uniquely identify the workspace.
func generateTfId(instanceId, bindingId string) string {
	return fmt.Sprintf("tf:%s:%s", instanceId, bindingId)
}

// NewExampleTfServiceDefinition creates a new service defintition with sample
// values for the service broker suitable to give a user a template to manually
// edit.
func NewExampleTfServiceDefinition() TfServiceDefinitionV1 {
	return TfServiceDefinitionV1{
		Version:          1,
		Name:             "example-service",
		Id:               "00000000-0000-0000-0000-000000000000",
		Description:      "a longer service description",
		DisplayName:      "Example Service",
		ImageUrl:         "https://example.com/icon.jpg",
		DocumentationUrl: "https://example.com",
		SupportUrl:       "https://example.com/support.html",
		Tags:             []string{"gcp", "example", "service"},
		Plans: []TfServiceDefinitionV1Plan{
			{
				Id:          "00000000-0000-0000-0000-000000000001",
				Name:        "example-email-plan",
				DisplayName: "example.com email builder",
				Description: "Builds emails for example.com.",
				Bullets:     []string{"information point 1", "information point 2", "some caveat here"},
				Free:        false,
				Properties: map[string]string{
					"domain": "example.com",
				},
			},
		},
		ProvisionSettings: TfServiceDefinitionV1Action{
			PlanInputs: []broker.BrokerVariable{
				{
					FieldName: "domain",
					Type:      broker.JsonTypeString,
					Details:   "The domain name",
					Required:  true,
				},
			},
			UserInputs: []broker.BrokerVariable{
				{
					FieldName: "username",
					Type:      broker.JsonTypeString,
					Details:   "The username to create",
					Required:  true,
				},
			},
			Template: `
			variable domain {type = "string"}
			variable username {type = "string"}

			output email {value = "${var.username}@${var.domain}"}
			`,
			Outputs: []broker.BrokerVariable{
				{
					FieldName: "email",
					Type:      broker.JsonTypeString,
					Details:   "The combined email address",
					Required:  true,
				},
			},
		},
		BindSettings: TfServiceDefinitionV1Action{
			Computed: []varcontext.DefaultVariable{
				{Name: "address", Default: `${instance.details["email"]}`, Overwrite: true},
			},
			Template: `
			resource "random_string" "password" {
			  length = 16
			  special = true
			  override_special = "/@\" "
			}

			output uri {value = "smtp://${var.address}:${random_string.password.result}@smtp.mycompany.com"}
			`,
			Outputs: []broker.BrokerVariable{
				{
					FieldName: "uri",
					Type:      broker.JsonTypeString,
					Details:   "The uri to use to connect to this service",
					Required:  true,
				},
			},
		},
		Examples: []broker.ServiceExample{
			{
				Name:            "Example",
				Description:     "Examples are used for documenting your service AND as integration tests.",
				PlanId:          "00000000-0000-0000-0000-000000000001",
				ProvisionParams: map[string]interface{}{"username": "my-account"},
				BindParams:      map[string]interface{}{},
			},
		},
	}
}<|MERGE_RESOLUTION|>--- conflicted
+++ resolved
@@ -177,35 +177,6 @@
 		rawPlans = append(rawPlans, plan.ToPlan())
 	}
 
-<<<<<<< HEAD
-	osbDefinition := broker.Service{
-		Service: brokerapi.Service{
-			ID:            tfb.Id,
-			Name:          tfb.Name,
-			Description:   tfb.Description,
-			Bindable:      true,
-			PlanUpdatable: false,
-			Metadata: &brokerapi.ServiceMetadata{
-				DisplayName:      tfb.Name,
-				LongDescription:  tfb.Description,
-				DocumentationUrl: tfb.DocumentationUrl,
-				SupportUrl:       tfb.SupportUrl,
-				ImageUrl:         tfb.ImageUrl,
-			},
-			Tags: tfb.Tags,
-		},
-
-		Plans: rawPlans,
-	}
-
-	defaultServiceDefinition, err := json.Marshal(osbDefinition)
-	if err != nil {
-		return nil, err
-	}
-
-	constDefn := *tfb
-=======
->>>>>>> 42d935a2
 	return &broker.ServiceDefinition{
 		Id:               tfb.Id,
 		Name:             tfb.Name,
