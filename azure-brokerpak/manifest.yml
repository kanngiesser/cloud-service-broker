--- conflicted
+++ resolved
@@ -10,13 +10,8 @@
   arch: amd64
 terraform_binaries:
 - name: terraform
-<<<<<<< HEAD
-  version: 0.12.21
-  source: https://github.com/hashicorp/terraform/archive/v0.12.21.zip  
-=======
   version: 0.12.23
   source: https://github.com/hashicorp/terraform/archive/v0.12.23.zip  
->>>>>>> 9e76cad9
 - name: terraform-provider-azurerm
   version: 1.44.0
   source: https://github.com/terraform-providers/terraform-provider-azurerm/archive/v1.44.0.zip
@@ -44,13 +39,10 @@
 service_definitions:
 - azure-redis.yml
 - azure-mysql.yml
-<<<<<<< HEAD
 - azure-mssql.yml
 - azure-mssql-failover.yml
-=======
 - azure-mongodb.yml
 - azure-eventhubs.yml
 
 
 
->>>>>>> 9e76cad9
