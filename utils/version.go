--- conflicted
+++ resolved
@@ -15,13 +15,9 @@
 package utils
 
 // Version sets the version for the whole GCP service broker software.
-<<<<<<< HEAD
 const Version = "4.2.2"
-=======
-const Version = "4.2.0"
 
 // This custom user agent string is added to provision calls so that Google can track the aggregated use of this tool
 // We can better advocate for devoting resources to supporting cloud foundry and this service broker if we can show
 // good usage statistics for it, so if you feel the need to fork this repo, please leave this string in place!
-const CustomUserAgent = "cf-gcp-service-broker " + Version
->>>>>>> 42d935a2
+const CustomUserAgent = "cf-gcp-service-broker " + Version