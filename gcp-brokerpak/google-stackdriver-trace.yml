# Copyright 2020 Pivotal Software, Inc.
#
# Licensed under the Apache License, Version 2.0 (the "License");
# you may not use this file except in compliance with the License.
# You may obtain a copy of the License at
#
#      http:#www.apache.org/licenses/LICENSE-2.0
#
# Unless required by applicable law or agreed to in writing, software
# distributed under the License is distributed on an "AS IS" BASIS,
# WITHOUT WARRANTIES OR CONDITIONS OF ANY KIND, either express or implied.
# See the License for the specific language governing permissions and
# limitations under the License.
---
version: 1
name: csb-google-stackdriver-trace
id: bfb9c232-2b16-4d4c-8958-221ce1107406
description: Distributed tracing service
display_name: Stack driver trace
image_url: https://symbols.getvecta.com/stencil_4/52_stackdriver.23cab581ce.svg
documentation_url: https://cloud.google.com/trace
support_url: https://cloud.google.com/trace/docs/overview
tags: [gcp, tracing, stackdriver]
plans:
- name: default
  id: bd2d009d-4cf3-4386-9800-3c8a063ce1bf
  description: 'Default plan'
  display_name: 'Default'
provision:
  user_inputs: []
  computed_inputs: []
  # template_ref: ./terraform/google-service-account-provision.tf
  outputs: []
bind:
  plan_inputs: []
  user_inputs: []
  computed_inputs:
  - name: name
    type: string
    details: Name of instance
    default: csb-${request.binding_id}
  - name: credentials
    type: string
    details: GCP credentials
    default: ${config("gcp.credentials")}
  - name: project
    type: string
    details: GCP project
    default: ${config("gcp.project")}   
  - name: role
    type: string
    details: Service account role
    default: 'cloudtrace.agent'
  template_ref: ./terraform/google-service-account-bind.tf
  outputs:
  - field_name: Email
    type: string
    details: Email address of the service account.
    constraints:
      examples:
      - csb-ex312029@my-project.iam.gserviceaccount.com
      pattern: ^csb-[a-z0-9-]+@.+\.gserviceaccount\.com$
  - field_name: Name
    type: string
    details: The name of the service account.
    constraints:
      examples:
      - pcf-binding-ex312029
  - field_name: PrivateKeyData
    type: string
    details: Service account private key data. Base64 encoded JSON.
    constraints:
      minLength: 512
      pattern: ^[A-Za-z0-9+/]*=*$
<<<<<<< HEAD
  - field_name: Credentials
    required: true
    type: string
    details: Credentials of the service account.         
=======
  - required: true
    field_name: Credentials
    type: string
    details: Credentials of the service account.         
  - required: true
    field_name: ProjectId
>>>>>>> b146640c
  - field_name: ProjectId
    type: string
    details: ID of the project that owns the service account.
    constraints:
      examples:
      - my-project
      maxLength: 30
      minLength: 6
      pattern: ^[a-z0-9-]+$
  - field_name: UniqueId
    type: string
    details: Unique and stable ID of the service account.
    constraints:
      examples:
      - "112447814736626230844" 
examples:
- name: stack-driver-trace
  description: Default stack driver trace
  plan_id: bd2d009d-4cf3-4386-9800-3c8a063ce1bf
  provision_params: {}
  bind_params: {}<|MERGE_RESOLUTION|>--- conflicted
+++ resolved
@@ -72,19 +72,10 @@
     constraints:
       minLength: 512
       pattern: ^[A-Za-z0-9+/]*=*$
-<<<<<<< HEAD
   - field_name: Credentials
     required: true
     type: string
     details: Credentials of the service account.         
-=======
-  - required: true
-    field_name: Credentials
-    type: string
-    details: Credentials of the service account.         
-  - required: true
-    field_name: ProjectId
->>>>>>> b146640c
   - field_name: ProjectId
     type: string
     details: ID of the project that owns the service account.
