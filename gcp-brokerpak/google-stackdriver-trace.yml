--- conflicted
+++ resolved
@@ -72,16 +72,13 @@
     constraints:
       minLength: 512
       pattern: ^[A-Za-z0-9+/]*=*$
-<<<<<<< HEAD
   - required: true
     field_name: Credentials
     type: string
     details: Credentials of the service account.         
   - required: true
     field_name: ProjectId
-=======
   - field_name: ProjectId
->>>>>>> 4231b4d3
     type: string
     details: ID of the project that owns the service account.
     constraints:
