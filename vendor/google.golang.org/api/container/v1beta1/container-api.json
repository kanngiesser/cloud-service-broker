--- conflicted
+++ resolved
@@ -2435,11 +2435,7 @@
       }
     }
   },
-<<<<<<< HEAD
-  "revision": "20180807",
-=======
   "revision": "20180813",
->>>>>>> 67c2e44e
   "rootUrl": "https://container.googleapis.com/",
   "schemas": {
     "AcceleratorConfig": {
